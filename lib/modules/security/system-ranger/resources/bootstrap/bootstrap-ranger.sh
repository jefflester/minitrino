--- conflicted
+++ resolved
@@ -186,11 +186,7 @@
       },
       "schema":{
          "values":[
-<<<<<<< HEAD
-            "sf300"
-=======
             "sf1"
->>>>>>> 4f86946f
          ],
          "isRecursive":false,
          "isExcludes":false
