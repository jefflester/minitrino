"""Commands for installing Minitrino libraries."""

import click

from minitrino import utils
from minitrino.core.context import MinitrinoContext


@click.command(
    "lib-install",
    help="Install the Minitrino library.",
)
@click.option(
    "-v",
    "--version",
    default="",
    type=str,
    help="Library version.",
)
@click.option(
    "-r",
    "--list-releases",
    is_flag=True,
    default=False,
    help="List all available Minitrino library releases.",
)
@utils.exception_handler
@utils.pass_environment()
def cli(ctx: MinitrinoContext, version: str, list_releases: bool) -> None:
    """
    Install the Minitrino library from a tagged GitHub release.

    If a library directory already exists, prompt the user for
    permission before overwriting it. The version defaults to the
    current CLI version if not explicitly specified.

    Parameters
    ----------
    version : str
        The library version to install. If empty, defaults to the CLI
        version.
    list_releases : bool
        If True, list all available releases and exit.
    """
    ctx.initialize()
    ctx.lib_manager()

    if list_releases:
        releases = ctx.lib_manager.list_releases()
        ctx.logger.info("Available Minitrino releases:")
<<<<<<< HEAD
        ctx.logger.info(*releases)
        return

    ctx.lib_manager.install(version)
=======
        ctx.logger.info(*sorted(releases))
    return releases


@utils.pass_environment()
def download_and_extract(ctx: MinitrinoContext, version: str = "") -> None:
    """Download and extract the Minitrino library from GitHub.

    Download the release tarball for the given version, unpack it, and
    move the `lib/` directory to the user's Minitrino directory. If the
    library fails to install, raise a `MinitrinoError`.

    Parameters
    ----------
    version : str, optional
        The version to download. Defaults to an empty string.
    """
    uri = f"https://github.com/jefflester/minitrino/archive/refs/tags/{version}.tar.gz"
    tarball = os.path.join(ctx.minitrino_user_dir, f"{version}.tar.gz")
    file_basename = f"minitrino-{version}"  # filename after unpacking
    lib_dir = os.path.join(ctx.minitrino_user_dir, file_basename, "src", "lib")

    try:
        try:
            download_file(uri, tarball)
        except requests.HTTPError as e:
            raise MinitrinoError("Failed to download Minitrino library") from e
        if not os.path.isfile(tarball):
            raise MinitrinoError(
                f"Failed to download Minitrino library ({tarball} not found)."
            )
        ctx.logger.debug(
            f"Unpacking tarball at {tarball} and copying library...",
        )
        extract_tarball(tarball, ctx.minitrino_user_dir)
        shutil.move(lib_dir, os.path.join(ctx.minitrino_user_dir, "lib"))
        lib_dir = os.path.join(ctx.minitrino_user_dir, "lib")
        if not os.path.isdir(lib_dir):
            raise MinitrinoError(f"Library failed to install (not found at {lib_dir})")
        cleanup(tarball, file_basename)
    except Exception as e:
        cleanup(tarball, file_basename, False)
        raise MinitrinoError("Failed to install Minitrino library") from e


def download_file(url: str, dest_path: str) -> None:
    """Download a file from a URL to a local path using requests."""
    response = requests.get(url, stream=True)
    response.raise_for_status()
    with open(dest_path, "wb") as f:
        for chunk in response.iter_content(chunk_size=8192):
            if chunk:
                f.write(chunk)


def extract_tarball(tarball_path: str, extract_dir: str) -> None:
    """Extract a .tar.gz file to the given directory."""
    with tarfile.open(tarball_path, "r:gz") as tar:
        tar.extractall(path=extract_dir, filter="fully_trusted")


@utils.pass_environment()
def cleanup(
    ctx: MinitrinoContext,
    tarball: str = "",
    file_basename: str = "",
    trigger_error: bool = True,
) -> None:
    """
    Remove the downloaded tarball and extracted files using Python only.

    Parameters
    ----------
    tarball : str, optional
        Path to the downloaded tarball.
    file_basename : str, optional
        Base name of the unpacked directory to remove.
    trigger_error : bool, optional
        If True, log errors on failure. Default is True.
    """
    tarball_path = tarball
    unpacked_dir = (
        os.path.join(ctx.minitrino_user_dir, file_basename) if file_basename else None
    )
    errors = []
    if tarball_path and os.path.isfile(tarball_path):
        try:
            os.remove(tarball_path)
        except Exception as e:
            errors.append(f"Failed to remove tarball {tarball_path}: {e}")
    if unpacked_dir and os.path.exists(unpacked_dir):
        try:
            if os.path.isdir(unpacked_dir):
                shutil.rmtree(unpacked_dir)
            else:
                os.remove(unpacked_dir)
        except Exception as e:
            errors.append(f"Failed to remove unpacked directory {unpacked_dir}: {e}")
    if errors and trigger_error:
        raise MinitrinoError("Cleanup failed: " + "; ".join(errors))
>>>>>>> c2fb92df
<|MERGE_RESOLUTION|>--- conflicted
+++ resolved
@@ -48,110 +48,5 @@
     if list_releases:
         releases = ctx.lib_manager.list_releases()
         ctx.logger.info("Available Minitrino releases:")
-<<<<<<< HEAD
-        ctx.logger.info(*releases)
-        return
-
-    ctx.lib_manager.install(version)
-=======
         ctx.logger.info(*sorted(releases))
-    return releases
-
-
-@utils.pass_environment()
-def download_and_extract(ctx: MinitrinoContext, version: str = "") -> None:
-    """Download and extract the Minitrino library from GitHub.
-
-    Download the release tarball for the given version, unpack it, and
-    move the `lib/` directory to the user's Minitrino directory. If the
-    library fails to install, raise a `MinitrinoError`.
-
-    Parameters
-    ----------
-    version : str, optional
-        The version to download. Defaults to an empty string.
-    """
-    uri = f"https://github.com/jefflester/minitrino/archive/refs/tags/{version}.tar.gz"
-    tarball = os.path.join(ctx.minitrino_user_dir, f"{version}.tar.gz")
-    file_basename = f"minitrino-{version}"  # filename after unpacking
-    lib_dir = os.path.join(ctx.minitrino_user_dir, file_basename, "src", "lib")
-
-    try:
-        try:
-            download_file(uri, tarball)
-        except requests.HTTPError as e:
-            raise MinitrinoError("Failed to download Minitrino library") from e
-        if not os.path.isfile(tarball):
-            raise MinitrinoError(
-                f"Failed to download Minitrino library ({tarball} not found)."
-            )
-        ctx.logger.debug(
-            f"Unpacking tarball at {tarball} and copying library...",
-        )
-        extract_tarball(tarball, ctx.minitrino_user_dir)
-        shutil.move(lib_dir, os.path.join(ctx.minitrino_user_dir, "lib"))
-        lib_dir = os.path.join(ctx.minitrino_user_dir, "lib")
-        if not os.path.isdir(lib_dir):
-            raise MinitrinoError(f"Library failed to install (not found at {lib_dir})")
-        cleanup(tarball, file_basename)
-    except Exception as e:
-        cleanup(tarball, file_basename, False)
-        raise MinitrinoError("Failed to install Minitrino library") from e
-
-
-def download_file(url: str, dest_path: str) -> None:
-    """Download a file from a URL to a local path using requests."""
-    response = requests.get(url, stream=True)
-    response.raise_for_status()
-    with open(dest_path, "wb") as f:
-        for chunk in response.iter_content(chunk_size=8192):
-            if chunk:
-                f.write(chunk)
-
-
-def extract_tarball(tarball_path: str, extract_dir: str) -> None:
-    """Extract a .tar.gz file to the given directory."""
-    with tarfile.open(tarball_path, "r:gz") as tar:
-        tar.extractall(path=extract_dir, filter="fully_trusted")
-
-
-@utils.pass_environment()
-def cleanup(
-    ctx: MinitrinoContext,
-    tarball: str = "",
-    file_basename: str = "",
-    trigger_error: bool = True,
-) -> None:
-    """
-    Remove the downloaded tarball and extracted files using Python only.
-
-    Parameters
-    ----------
-    tarball : str, optional
-        Path to the downloaded tarball.
-    file_basename : str, optional
-        Base name of the unpacked directory to remove.
-    trigger_error : bool, optional
-        If True, log errors on failure. Default is True.
-    """
-    tarball_path = tarball
-    unpacked_dir = (
-        os.path.join(ctx.minitrino_user_dir, file_basename) if file_basename else None
-    )
-    errors = []
-    if tarball_path and os.path.isfile(tarball_path):
-        try:
-            os.remove(tarball_path)
-        except Exception as e:
-            errors.append(f"Failed to remove tarball {tarball_path}: {e}")
-    if unpacked_dir and os.path.exists(unpacked_dir):
-        try:
-            if os.path.isdir(unpacked_dir):
-                shutil.rmtree(unpacked_dir)
-            else:
-                os.remove(unpacked_dir)
-        except Exception as e:
-            errors.append(f"Failed to remove unpacked directory {unpacked_dir}: {e}")
-    if errors and trigger_error:
-        raise MinitrinoError("Cleanup failed: " + "; ".join(errors))
->>>>>>> c2fb92df
+        return