"""Utility functions for Minitrino CLI and core operations."""

from __future__ import annotations

import difflib
import logging
import os
import sys
import traceback
from functools import wraps
from importlib.metadata import version
from inspect import signature
from typing import TYPE_CHECKING, Any, Dict, Optional

import docker
from click import echo, make_pass_decorator
from docker.models.containers import Container

from minitrino.core.docker.socket import resolve_docker_socket
from minitrino.core.docker.wrappers import MinitrinoContainer
from minitrino.core.errors import MinitrinoError, UserError
from minitrino.core.logging.levels import LogLevel
from minitrino.core.logging.utils import configure_logging
from minitrino.shutdown import shutdown_event

if TYPE_CHECKING:
    from minitrino.core.context import MinitrinoContext


# ----------------------------------------------------------------------
# CLI Decorators & Exception Handling
# ----------------------------------------------------------------------
def pass_environment() -> Any:
    """
    Return a Click pass decorator for the MinitrinoContext.

    Returns
    -------
    Any
        A decorator that passes the MinitrinoContext instance.
    """
    from minitrino.core.context import MinitrinoContext

    return make_pass_decorator(MinitrinoContext, ensure=True)


def handle_exception(
    error: BaseException,
    ctx: Optional[Any] = None,
    additional_msg: str = "",
    skip_traceback: bool = False,
) -> None:
    """
    Handle a single exception.

    Parameters
    ----------
    error : BaseException
        The exception object.
    ctx : Optional[Any]
        Optional CLI context object with logger.
    additional_msg : str
        Additional message to log, if any.
    skip_traceback : bool
        If True, suppresses traceback output unless overridden by error
        type.

    Raises
    ------
    SystemExit
        Exits the program with the appropriate exit code.
    """
    # Set the shutdown event to signal to any running threads to exit
    shutdown_event.set()

    if isinstance(error, UserError):
        error_msg = error.msg
        exit_code = error.exit_code
        skip_traceback = True
    elif isinstance(error, MinitrinoError):
        error_msg = error.msg
        exit_code = error.exit_code
    else:
        error_msg = str(error)
        exit_code = 1

    tb = error.__traceback__
    while tb and tb.tb_next:
        tb = tb.tb_next
    if tb:
        frame = tb.tb_frame
        filename = os.path.basename(frame.f_code.co_filename)
        lineno = tb.tb_lineno
        module = frame.f_globals.get("__name__", "")
        origin = f"{module}:{filename}:{lineno}"
    else:
        origin = "unknown:unknown:0"

    logger = getattr(ctx, "logger", logging.getLogger("minitrino"))
    logger.error(f"[Origin: {origin}]{additional_msg} {error_msg}")

    if not skip_traceback:
        echo()  # Force a newline
        echo(f"{traceback.format_exc()}", err=True)
    else:
        sys.tracebacklimit = 0

    sys.exit(exit_code)


def exception_handler(func: Any) -> Any:
    """
    Handle unhandled exceptions.

    Parameters
    ----------
    func : Callable
        The function to wrap.

    Returns
    -------
    Callable
        The wrapped function with exception handling.
    """

    @wraps(func)
    def wrapper(*args: Any, **kwargs: Any) -> Any:
        sig = signature(func)
        ctx = None
        if "ctx" in sig.parameters:
            ctx = kwargs.get("ctx")
            if ctx is None:
                try:
                    ctx_index = list(sig.parameters).index("ctx")
                    if len(args) > ctx_index:
                        ctx = args[ctx_index]
                except Exception:
                    ctx = None
        try:
            return func(*args, **kwargs)
        except BaseException as e:
            handle_exception(e, ctx)

    return wrapper


# ----------------------------------------------------------------------
# Docker/Container Utilities
# ----------------------------------------------------------------------
def check_daemon(docker_client: Any) -> None:
    """
    Check if the Docker daemon is running.

    Parameters
    ----------
    docker_client : Any
        Docker client instance.

    Raises
    ------
    UserError
        If the Docker daemon is not running or cannot be pinged.
    """
    try:
        docker.DockerClient(base_url=resolve_docker_socket()).ping()
    except Exception as e:
        raise UserError(
            f"Error when pinging the Docker server. Is the Docker daemon running?\n"
            f"Error from Docker: {str(e)}",
            "You may need to initialize your Docker daemon. If Docker is already "
            "running, check whether you are using the intended Docker context "
            "(e.g. Colima or OrbStack). You can view existing contexts with `docker "
            "context ls` and switch with `docker context use <context>`.",
        )


<<<<<<< HEAD
def check_lib(ctx: MinitrinoContext) -> None:
    """
    Check if a Minitrino library exists.

    Parameters
    ----------
    ctx : MinitrinoContext
        Context object containing library directory information.
    """
    if not ctx:
        raise ValueError("MinitrinoContext must be provided for library version check")

    if not ctx.lib_dir:
        ctx.library_manager.auto_install_or_update()

    ctx.lib_dir


=======
>>>>>>> c2fb92df
def container_user_and_id(
    ctx: Optional[MinitrinoContext] = None,
    container: Container | MinitrinoContainer | str = "",
) -> tuple[str, str]:
    """
    Return the build user and build user ID for a cluster container.

    Parameters
    ----------
    ctx : MinitrinoContext
        Context object containing cluster information.
    container : Container | MinitrinoContainer | str
        Container object or container name.

    Returns
    -------
    tuple[str, str]
        Tuple of build user and build user ID.

    Raises
    ------
    ValueError
        If container is not provided.

    Notes
    -----
    Commands executed in coordinator/worker containers tend to rely on
    environment variables set during the build process. This function
    returns the build user and build user ID for a cluster container,
    which can then be used to execute commands in the container with the
    correct UID to ensure environment variables resolve correctly.

    Examples
    --------
    >>> _, uid = container_user_and_id("minintrino-default")
    >>> cmd = ["cat /etc/${CLUSTER_DIST}/config.properties"]
    >>> cmd_executor.execute(cmd, container="minintrino-default", user=uid)
    """
    if not ctx:  # External call site, e.g. pytest
        from minitrino.core.context import MinitrinoContext

        ctx = MinitrinoContext()
        configure_logging(LogLevel.DEBUG)
        ctx.initialize()
    if not container:
        raise MinitrinoError("Container object or container name must be provided")
    if isinstance(container, str):
        container = ctx.cluster.resource.container(container)
    usr = ctx.cmd_executor.execute(["echo ${SERVICE_USER}"], container=container)[
        0
    ].output.strip()
    uid = ctx.cmd_executor.execute([f"id -u {usr}"], container=container)[
        0
    ].output.strip()
    return usr, uid


# ----------------------------------------------------------------------
# Miscellaneous
# ----------------------------------------------------------------------
def generate_identifier(identifiers: Optional[Dict[str, Any]] = None) -> str:
    """
    Return an object identifier string used for creating log messages.

    Parameters
    ----------
    identifiers : Optional[Dict[str, Any]], optional
        Dictionary of "identifier_key": "identifier_value" pairs, by
        default None.

    Returns
    -------
    str
        Formatted string with identifiers enclosed in brackets.

    Examples
    --------
    >>> generate_identifier({"cluster": "default", "module": "test"})
    >>> '[cluster: default] [module: test]'
    """
    if identifiers is None:
        identifiers = {}
    identifier = []
    for key, value in identifiers.items():
        identifier.append(f"[{key}: {value}]")
    return " ".join(identifier)


def check_lib(ctx: MinitrinoContext) -> None:
    """
    Check if a Minitrino library exists.

    Parameters
    ----------
    ctx : MinitrinoContext
        Context object containing library directory information.
    """
    ctx.lib_dir


# ----------------------------------------------------------------------
# Parsing & Validation Utilities
# ----------------------------------------------------------------------
def parse_key_value_pair(
    ctx: MinitrinoContext, pair: str, hard_fail: bool = False
) -> tuple[str, str]:
    """
    Parse a key-value pair from a string.

    Parameters
    ----------
    pair : str
        Key-value pair to parse.
    hard_fail : bool, optional
        Whether to raise an error if the key-value pair is invalid,
        by default `False`.

    Returns
    -------
    tuple[str, str]
        Tuple of key and value.
    """
    pair = pair.strip()
    if "=" not in pair:
        if hard_fail:
            raise UserError(f"Invalid key-value pair: {pair}")
    key, value = pair.split("=", 1)
    if not key or not value:
        if hard_fail:
            raise UserError(f"Invalid key-value pair: {pair}")
    return key, value


def closest_match_or_error(
    name: str, valid_names: list[str], context: str = "item"
) -> str:
    """
    Return the name or fail with a closest match suggestion.

    Parameters
    ----------
    name : str
        The user-provided name to validate.
    valid_names : list[str]
        List of valid names to check against.
    context : str, optional
        Context string for error message (default: "item").

    Returns
    -------
    str
        The valid name (if found).

    Raises
    ------
    UserError
        If the name is not valid, with a suggestion if available.

    Examples
    --------
    >>> closest_match_or_error('ressources', ['resources', 'remove'])
    UserError: Item 'ressources' not found. Did you mean 'resources'?
    """
    if name in valid_names:
        return name
    suggestion = difflib.get_close_matches(name, valid_names, n=1)
    suggestion_msg = f" Did you mean '{suggestion[0]}'?" if suggestion else ""
    raise UserError(f"{context.capitalize()} '{name}' not found.{suggestion_msg}")


def validate_yes(value: str) -> bool:
    """
    Validate if the input is an affirmative response.

    Parameters
    ----------
    value : str
        Value to validate.

    Returns
    -------
    bool
        `True` if the input is 'y' or 'yes' (case-insensitive), `False`
        otherwise.
    """
    response = value.replace(" ", "")
    if response.lower() == "y" or response.lower() == "yes":
        return True
    return False


# ----------------------------------------------------------------------
# Version Helpers
# ----------------------------------------------------------------------
def cli_ver() -> str:
    """
    Return the CLI version.

    Returns
    -------
    str
        CLI version.
    """
    return version("Minitrino")


def lib_ver(ctx: Optional[MinitrinoContext] = None, lib_path: str = "") -> str:
    """
    Return the library version.

    Returns
    -------
    str
        Library version.
    """
    if ctx is None and not lib_path:
        raise MinitrinoError("lib_path must be provided if ctx is None")

    if ctx is not None and not lib_path:
        lib_path = ctx.lib_dir

    version_file = os.path.join(lib_path, "version")
    try:
        with open(version_file, "r") as f:
            return next((line.strip() for line in f if line.strip()), "NOT INSTALLED")
    except Exception:
        return "NOT INSTALLED"<|MERGE_RESOLUTION|>--- conflicted
+++ resolved
@@ -174,7 +174,6 @@
         )
 
 
-<<<<<<< HEAD
 def check_lib(ctx: MinitrinoContext) -> None:
     """
     Check if a Minitrino library exists.
@@ -193,8 +192,7 @@
     ctx.lib_dir
 
 
-=======
->>>>>>> c2fb92df
+
 def container_user_and_id(
     ctx: Optional[MinitrinoContext] = None,
     container: Container | MinitrinoContainer | str = "",
